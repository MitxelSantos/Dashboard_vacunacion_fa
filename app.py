--- conflicted
+++ resolved
@@ -52,19 +52,11 @@
 def setup_sidebar():
     """Configura la barra lateral con información institucional"""
     with st.sidebar:
-<<<<<<< HEAD
-        # Logo institucional
-        logo_path = "assets/images/logo_tolima.png"
-
-        if os.path.exists(logo_path):
-            st.image(logo_path, width=150, caption="")
-=======
         # Logo institucional - cargar archivo real
         logo_path = "assets/images/logo_tolima.png"  # Ajusta la ruta según tu estructura
         
         if os.path.exists(logo_path):
             st.image(logo_path, width=150, caption="Gobernación del Tolima")
->>>>>>> d869af22
         else:
             # Fallback si no existe el logo
             st.markdown(
@@ -78,7 +70,6 @@
                     </div>
                 </div>
                 """,
-<<<<<<< HEAD
                 unsafe_allow_html=True,
             )
 
@@ -88,32 +79,6 @@
         # Título del dashboard
         st.markdown("### 💉 Dashboard Vacunación - Fiebre Amarilla")
 
-=======
-                unsafe_allow_html=True
-            )
-            
-            # Mostrar mensaje para agregar logo
-            st.info("💡 Agrega tu logo en: `assets/logo_tolima.png`")
-        
-        # Título del dashboard
-        st.markdown("### 💉 Dashboard Vacunación")
-        st.markdown("#### 🦠 Fiebre Amarilla")
-        
-        st.markdown("---")
-        
-        # Información de la lógica
-        st.markdown("#### 📊 **Lógica del Sistema**")
-        st.info("**Combinación temporal sin duplicados**")
-        
-        st.markdown("**🏥 PRE-emergencia:**")
-        st.markdown("• Vacunación individual histórica")
-        st.markdown("• Hasta día anterior al 1er barrido")
-        
-        st.markdown("**🚨 DURANTE emergencia:**")
-        st.markdown("• Solo vacunas aplicadas en barridos")
-        st.markdown("• Intensificación por emergencia")
-        
->>>>>>> d869af22
         st.markdown("---")
         
         # Información del desarrollador
@@ -122,21 +87,6 @@
         st.markdown("*Secretaría de Salud del Tolima*")
         
         st.markdown("---")
-<<<<<<< HEAD
-
-=======
-        
-        # Información adicional
-        st.markdown("#### 📋 **Características**")
-        st.markdown("✅ Análisis territorial")
-        st.markdown("✅ Distribución por edad")
-        st.markdown("✅ Sin duplicados temporales")
-        st.markdown("✅ Datos más reales")
-        st.markdown("✅ Análisis de renuentes")
-        
-        st.markdown("---")
-        
->>>>>>> d869af22
         # Copyright
         st.markdown(
             """
