--- conflicted
+++ resolved
@@ -1,10 +1,6 @@
 """
 app.py - Dashboard de Vacunación Fiebre Amarilla - Tolima
-<<<<<<< HEAD
-VERSIÓN DIAGNÓSTICO DETALLADO - Para identificar problemas de edad y fechas
-=======
 VERSIÓN CORREGIDA - Fix para TypeError en comparación de fechas
->>>>>>> 4158976a
 """
 
 import streamlit as st
@@ -62,11 +58,7 @@
     with st.sidebar:
         # Logo institucional - cargar archivo real
         logo_path = "assets/images/logo_tolima.png"
-<<<<<<< HEAD
-        
-=======
-
->>>>>>> 4158976a
+
         if os.path.exists(logo_path):
             st.image(logo_path, width=150, caption="Gobernación del Tolima")
         else:
@@ -88,20 +80,12 @@
         # Título del dashboard
         st.markdown("### 💉 Dashboard Vacunación - Fiebre Amarilla")
         st.markdown("---")
-<<<<<<< HEAD
-        
-=======
-
->>>>>>> 4158976a
+
         # Información del desarrollador
         st.markdown("#### 👨‍💻 **Desarrollado por:**")
         st.markdown("**Ing. José Miguel Santos**")
         st.markdown("*Secretaría de Salud del Tolima*")
-<<<<<<< HEAD
-        
-=======
-
->>>>>>> 4158976a
+
         st.markdown("---")
         # Copyright
         st.markdown(
@@ -115,56 +99,9 @@
             unsafe_allow_html=True,
         )
 
-<<<<<<< HEAD
-def diagnose_date_column(df, column_name, sample_size=10):
-    """Diagnostica una columna de fechas"""
-    st.write(f"**🔍 DIAGNÓSTICO COLUMNA: {column_name}**")
-    
-    if column_name not in df.columns:
-        st.error(f"❌ Columna '{column_name}' NO EXISTE")
-        st.write(f"Columnas disponibles: {list(df.columns)}")
-        return False
-    
-    col_data = df[column_name]
-    
-    # Estadísticas básicas
-    st.write(f"- Total registros: {len(col_data):,}")
-    st.write(f"- Valores nulos: {col_data.isnull().sum():,}")
-    st.write(f"- Valores únicos: {col_data.nunique():,}")
-    st.write(f"- Tipo de datos: {col_data.dtype}")
-    
-    # Muestra de datos
-    non_null_sample = col_data.dropna().head(sample_size)
-    st.write(f"**Muestra de datos ({len(non_null_sample)} registros):**")
-    for i, valor in enumerate(non_null_sample, 1):
-        st.write(f"  {i}. `{valor}` (tipo: {type(valor).__name__})")
-    
-    # Intentar conversión a datetime
-    st.write("**🔄 Prueba de conversión a datetime:**")
-    try:
-        converted = pd.to_datetime(col_data, errors='coerce')
-        valid_dates = converted.dropna()
-        
-        st.write(f"- ✅ Conversión exitosa")
-        st.write(f"- Fechas válidas: {len(valid_dates):,}")
-        st.write(f"- Fechas inválidas: {len(converted) - len(valid_dates):,}")
-        
-        if len(valid_dates) > 0:
-            st.write(f"- Fecha mínima: {valid_dates.min()}")
-            st.write(f"- Fecha máxima: {valid_dates.max()}")
-            
-        return True
-    except Exception as e:
-        st.error(f"❌ Error en conversión: {str(e)}")
-        return False
-
-def calculate_current_age_debug(fecha_nacimiento):
-    """Calcula la edad ACTUAL desde fecha de nacimiento con diagnóstico"""
-=======
 
 def calculate_current_age(fecha_nacimiento):
     """Calcula la edad ACTUAL desde fecha de nacimiento"""
->>>>>>> 4158976a
     if pd.isna(fecha_nacimiento):
         return None, "Fecha nula"
 
@@ -203,43 +140,8 @@
     elif 51 <= edad <= 59:
         return "51-59", f"Edad {edad} → 51-59"
     else:
-        return "60+", f"Edad {edad} → 60+"
-
-def load_data_smart():
-    """Carga datos de forma inteligente con diagnóstico"""
-    # Intentar Google Drive primero
-    try:
-        available, message = check_drive_availability()
-        if available:
-            st.info("🔄 Cargando datos desde Google Drive...")
-            results = load_from_drive("all")
-            
-            if results["status"]["vacunacion"] and results["status"]["barridos"]:
-                st.success("✅ Datos cargados exitosamente desde Google Drive")
-                return results["vacunacion"], results["barridos"], results["poblacion"]
-            else:
-                st.warning("⚠️ Google Drive configurado pero faltan datos críticos")
-        else:
-            st.info("📁 Google Drive no disponible, intentando archivos locales...")
-    except Exception as e:
-        st.warning(f"⚠️ Error con Google Drive: {str(e)}")
-        st.info("📁 Intentando cargar archivos locales...")
-
-    # Fallback a archivos locales
-    return load_local_data()
-
-def load_local_data():
-    """Carga datos desde archivos locales (desarrollo)"""
-    # Cargar vacunación individual
-    df_individual = load_individual_data_local()
-    
-    # Cargar barridos
-    df_barridos = load_barridos_data_local()
-    
-    # Cargar población
-    df_population = load_population_data_local()
-    
-    return df_individual, df_barridos, df_population
+        return "60+"
+
 
 def load_data_smart():
     """
@@ -296,26 +198,7 @@
     try:
         df = pd.read_csv(file_path, low_memory=False, encoding="utf-8")
 
-<<<<<<< HEAD
-        # DIAGNÓSTICO DETALLADO DE FECHAS
-        st.markdown("### 🔍 **DIAGNÓSTICO DETALLADO DE DATOS INDIVIDUALES**")
-        
-        with st.expander("Ver diagnóstico completo de fechas", expanded=True):
-            st.write(f"**📊 Información general del CSV:**")
-            st.write(f"- Total filas: {len(df):,}")
-            st.write(f"- Total columnas: {len(df.columns)}")
-            st.write(f"- Columnas: {list(df.columns)}")
-            
-            # Diagnosticar FechaNacimiento
-            diagnose_date_column(df, "FechaNacimiento")
-            
-            # Diagnosticar FA UNICA
-            diagnose_date_column(df, "FA UNICA")
-
-        # Procesar fechas con manejo robusto y diagnóstico
-=======
         # Procesar fechas con manejo robusto
->>>>>>> 4158976a
         if "FechaNacimiento" in df.columns:
             st.write("🔄 **Procesando FechaNacimiento...**")
             df["FechaNacimiento"] = pd.to_datetime(df["FechaNacimiento"], errors="coerce")
@@ -449,12 +332,6 @@
 
     return fecha_corte
 
-<<<<<<< HEAD
-def process_individual_pre_barridos_debug(df_individual, fecha_corte):
-    """Procesa datos individuales PRE-barridos con DIAGNÓSTICO DETALLADO"""
-    st.markdown("### 🔍 **DIAGNÓSTICO PROCESAMIENTO DE EDADES**")
-    
-=======
 
 def safe_date_comparison(date_series, cutoff_date):
     """
@@ -557,28 +434,10 @@
 
 def process_individual_pre_barridos(df_individual, fecha_corte):
     """Procesa datos individuales PRE-barridos (sin duplicados) - VERSIÓN CORREGIDA"""
->>>>>>> 4158976a
     if df_individual.empty:
         st.error("❌ DataFrame individual está vacío")
         return {"total": 0, "por_edad": {}, "por_municipio": {}}
 
-<<<<<<< HEAD
-    with st.expander("Ver diagnóstico detallado de procesamiento", expanded=True):
-        st.write(f"**📊 Datos iniciales:**")
-        st.write(f"- Total registros: {len(df_individual):,}")
-        
-        # Filtrar solo vacunas ANTES del primer barrido usando comparación segura
-        if fecha_corte and "FA UNICA" in df_individual.columns:
-            mask_pre = safe_date_comparison(df_individual["FA UNICA"], fecha_corte)
-            df_pre = df_individual[mask_pre].copy()
-            
-            fecha_corte_str = fecha_corte.strftime('%d/%m/%Y') if hasattr(fecha_corte, 'strftime') else str(fecha_corte)
-            st.write(f"- Fecha de corte: {fecha_corte_str}")
-            st.write(f"- Registros PRE-emergencia: {len(df_pre):,}")
-        else:
-            df_pre = df_individual.copy()
-            st.write("- Sin fecha de corte, usando todos los datos")
-=======
     # Filtrar solo vacunas ANTES del primer barrido usando comparación segura
     if fecha_corte and "FA UNICA" in df_individual.columns:
         # Usar función de comparación segura
@@ -594,22 +453,6 @@
     else:
         df_pre = df_individual.copy()
         st.warning("⚠️ No hay fecha de corte - usando todos los datos individuales")
-
-    result = {"total": len(df_pre), "por_edad": {}, "por_municipio": {}}
-
-    if df_pre.empty:
-        return result
-
-    # Calcular edades actuales
-    if "FechaNacimiento" in df_pre.columns:
-        df_pre["edad_actual"] = df_pre["FechaNacimiento"].apply(calculate_current_age)
-        df_pre["rango_edad"] = df_pre["edad_actual"].apply(classify_age_group)
-
-        # Contar por rangos de edad
-        age_counts = df_pre["rango_edad"].value_counts()
-        for rango in RANGOS_EDAD.keys():
-            result["por_edad"][rango] = age_counts.get(rango, 0)
->>>>>>> 4158976a
 
         result = {"total": len(df_pre), "por_edad": {}, "por_municipio": {}}
 
@@ -733,10 +576,6 @@
     # Determinar fecha de corte
     fecha_corte = determine_cutoff_date(df_barridos)
     if fecha_corte:
-<<<<<<< HEAD
-        fecha_corte_str = fecha_corte.strftime('%d/%m/%Y') if hasattr(fecha_corte, 'strftime') else str(fecha_corte)
-        st.success(f"📅 **Fecha de corte (inicio emergencia):** {fecha_corte_str}")
-=======
         fecha_corte_str = (
             fecha_corte.strftime("%d/%m/%Y")
             if hasattr(fecha_corte, "strftime")
@@ -745,7 +584,6 @@
         st.success(f"📅 **Fecha de corte (inicio emergencia):** {fecha_corte_str}")
         st.info(f"🏥 **Individuales PRE-emergencia:** Antes de {fecha_corte_str}")
         st.info(f"🚨 **Barridos DURANTE emergencia:** Desde {fecha_corte_str}")
->>>>>>> 4158976a
     else:
         st.warning("⚠️ No se pudo determinar fecha de corte")
 
@@ -754,10 +592,6 @@
 
     with st.spinner("Procesando..."):
         try:
-<<<<<<< HEAD
-            # Datos PRE-emergencia (sin duplicados) CON DIAGNÓSTICO
-            individual_data = process_individual_pre_barridos_debug(df_individual, fecha_corte)
-=======
             # Datos PRE-emergencia (sin duplicados)
             individual_data = process_individual_pre_barridos(
                 df_individual, fecha_corte
@@ -826,40 +660,7 @@
     except Exception as e:
         st.error(f"❌ Error mostrando pestañas: {str(e)}")
         st.info("💡 Revisa que todas las vistas estén correctamente configuradas")
->>>>>>> 4158976a
-
-            # MOSTRAR RESULTADOS DEL DIAGNÓSTICO
-            st.markdown("### 📋 **RESUMEN DE DIAGNÓSTICO**")
-            
-            col1, col2, col3 = st.columns(3)
-            
-            with col1:
-                st.metric("Total PRE-emergencia", f"{individual_data['total']:,}")
-            
-            with col2:
-                total_con_edad = sum(individual_data['por_edad'].values())
-                st.metric("Con rangos de edad", f"{total_con_edad:,}")
-            
-            with col3:
-                municipios_unicos = len(individual_data['por_municipio'])
-                st.metric("Municipios únicos", f"{municipios_unicos}")
-
-            # Si hay problemas, mostrar información adicional
-            if total_con_edad == 0:
-                st.error("🚨 **PROBLEMA IDENTIFICADO: Sin rangos de edad calculados**")
-                st.markdown("""
-                **Posibles causas:**
-                1. Columna 'FechaNacimiento' no existe o tiene nombre diferente
-                2. Fechas de nacimiento en formato no reconocido
-                3. Todas las fechas son nulas/vacías
-                4. Error en función de cálculo de edad
-                """)
-
-        except Exception as e:
-            st.error(f"❌ Error procesando datos: {str(e)}")
-            st.write("**Detalles del error:**")
-            st.exception(e)
-            return
+
 
 if __name__ == "__main__":
     main()