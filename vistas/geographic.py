"""
vistas/geographic.py - Análisis geográfico con lógica temporal
Enfocado en distribución por municipios sin duplicados
"""

import streamlit as st
import pandas as pd
import plotly.express as px
import plotly.graph_objects as go


def show_geographic_tab(combined_data, COLORS):
    """Muestra análisis geográfico por municipios"""
    st.header("🗺️ Distribución Geográfica")

    # Análisis de vacunación PRE-emergencia por municipios
    show_individual_by_municipality(combined_data, COLORS)

    # Análisis de barridos DURANTE emergencia por municipios
    show_barridos_by_municipality(combined_data, COLORS)

    # Comparación territorial combinada
    show_territorial_comparison(combined_data, COLORS)


def show_individual_by_municipality(combined_data, COLORS):
    """Muestra distribución de vacunación PRE-emergencia por municipios"""
    st.subheader("🏥 Vacunación PRE-Emergencia por Municipios")

    individual_municipios = combined_data["individual_pre"]["por_municipio"]

    if not individual_municipios:
        st.warning("⚠️ No hay datos de municipios para vacunación PRE-emergencia")
        return

    # Convertir a DataFrame y ordenar
    df_individual = pd.DataFrame(
        list(individual_municipios.items()), columns=["Municipio", "Vacunados"]
    )
    df_individual = df_individual.sort_values("Vacunados", ascending=False)

    col1, col2 = st.columns(2)

    with col1:
        # Top 15 municipios
        top_15 = df_individual.head(15)

        fig = px.bar(
            top_15,
            x="Vacunados",
            y="Municipio",
            orientation="h",
            title="Top 15 Municipios - Vacunación PRE-Emergencia",
            color_discrete_sequence=[COLORS["primary"]],
            text="Vacunados",
        )

        fig.update_traces(texttemplate="%{text:,}", textposition="outside")

        fig.update_layout(
            plot_bgcolor=COLORS["white"],
            paper_bgcolor=COLORS["white"],
            height=500,
            yaxis={"categoryorder": "total ascending"},
        )

        st.plotly_chart(fig, use_container_width=True)

    with col2:
        # Concentración - Top 5 vs Resto
        total_individual = df_individual["Vacunados"].sum()
        top_5_total = df_individual.head(5)["Vacunados"].sum()
        resto_total = total_individual - top_5_total

        concentracion_data = {
            "Categoria": ["Top 5 Municipios", "Resto de Municipios"],
            "Vacunados": [top_5_total, resto_total],
            "Porcentaje": [
                (top_5_total / total_individual) * 100,
                (resto_total / total_individual) * 100,
            ],
        }

        fig_pie = px.pie(
            values=concentracion_data["Vacunados"],
            names=concentracion_data["Categoria"],
            title="Concentración Vacunación PRE-Emergencia",
            color_discrete_sequence=[COLORS["primary"], COLORS["accent"]],
        )

        fig_pie.update_traces(textposition="inside", textinfo="percent+label")
        fig_pie.update_layout(height=500)

        st.plotly_chart(fig_pie, use_container_width=True)

    # Estadísticas
    municipios_count = len(df_individual)
    promedio_por_municipio = df_individual["Vacunados"].mean()
    municipio_lider = df_individual.iloc[0]

    col1, col2, col3 = st.columns(3)

    with col1:
        st.metric("Municipios con Vacunación PRE", f"{municipios_count}")

    with col2:
        st.metric("Promedio por Municipio", f"{promedio_por_municipio:.0f}")

    with col3:
        st.metric(
            "Municipio Líder PRE",
            f"{municipio_lider['Vacunados']:,}",
            delta=municipio_lider["Municipio"],
        )


def show_barridos_by_municipality(combined_data, COLORS):
    """Muestra distribución de barridos DURANTE emergencia por municipios"""
    st.subheader("🚨 Barridos DURANTE Emergencia por Municipios")

    barridos_municipios = combined_data["barridos"]["vacunados_barrido"][
        "por_municipio"
    ]

    if not barridos_municipios:
        st.warning("⚠️ No hay datos de municipios para barridos DURANTE emergencia")
        return

    # Convertir a DataFrame y ordenar
    df_barridos = pd.DataFrame(
        list(barridos_municipios.items()), columns=["Municipio", "Vacunados"]
    )
    df_barridos = df_barridos.sort_values("Vacunados", ascending=False)

    col1, col2 = st.columns(2)

    with col1:
        # Top 15 municipios
        top_15 = df_barridos.head(15)

        fig = px.bar(
            top_15,
            x="Vacunados",
            y="Municipio",
            orientation="h",
            title="Top 15 Municipios - Barridos DURANTE Emergencia",
            color_discrete_sequence=[COLORS["warning"]],
            text="Vacunados",
        )

        fig.update_traces(texttemplate="%{text:,}", textposition="outside")

        fig.update_layout(
            plot_bgcolor=COLORS["white"],
            paper_bgcolor=COLORS["white"],
            height=500,
            yaxis={"categoryorder": "total ascending"},
        )

        st.plotly_chart(fig, use_container_width=True)

    with col2:
        # Análisis de intensidad de barridos
        df_barridos["Categoria"] = df_barridos["Vacunados"].apply(
            lambda x: (
                "Alta Intensidad (>500)"
                if x > 500
                else (
                    "Media Intensidad (100-500)"
                    if x >= 100
                    else "Baja Intensidad (<100)"
                )
            )
        )

        categoria_counts = df_barridos["Categoria"].value_counts()

        fig_intensidad = px.pie(
            values=categoria_counts.values,
            names=categoria_counts.index,
            title="Intensidad de Barridos por Municipios",
            color_discrete_sequence=[
                COLORS["warning"],
                COLORS["secondary"],
                COLORS["accent"],
            ],
        )

        fig_intensidad.update_traces(textposition="inside", textinfo="percent+label")
        fig_intensidad.update_layout(height=500)

        st.plotly_chart(fig_intensidad, use_container_width=True)

    # Estadísticas
    municipios_barridos = len(df_barridos)
    promedio_barridos = df_barridos["Vacunados"].mean()
    municipio_lider_barridos = df_barridos.iloc[0]

    col1, col2, col3 = st.columns(3)

    with col1:
        st.metric("Municipios con Barridos", f"{municipios_barridos}")

    with col2:
        st.metric("Promedio por Municipio", f"{promedio_barridos:.0f}")

    with col3:
        st.metric(
            "Municipio Líder DURANTE",
            f"{municipio_lider_barridos['Vacunados']:,}",
            delta=municipio_lider_barridos["Municipio"],
        )


def show_territorial_comparison(combined_data, COLORS):
    """Muestra comparación territorial entre modalidades"""
    st.subheader("⚖️ Comparación Territorial: PRE vs DURANTE Emergencia")

    individual_municipios = combined_data["individual_pre"]["por_municipio"]
    barridos_municipios = combined_data["barridos"]["vacunados_barrido"][
        "por_municipio"
    ]

    if not individual_municipios and not barridos_municipios:
        st.warning("⚠️ No hay datos municipales para comparar")
        return

    # Combinar datos de ambas modalidades
    all_municipios = set(individual_municipios.keys()) | set(barridos_municipios.keys())

    comparison_data = []
    for municipio in all_municipios:
        individual_count = individual_municipios.get(municipio, 0)
        barridos_count = barridos_municipios.get(municipio, 0)
        total_count = individual_count + barridos_count

        if total_count > 0:  # Solo incluir municipios con vacunación
            comparison_data.append(
                {
                    "Municipio": municipio,
                    "PRE-Emergencia": individual_count,
                    "DURANTE Emergencia": barridos_count,
                    "Total Real": total_count,
                    "Prop_PRE": (
                        (individual_count / total_count * 100) if total_count > 0 else 0
                    ),
                    "Prop_DURANTE": (
                        (barridos_count / total_count * 100) if total_count > 0 else 0
                    ),
                }
            )

    if not comparison_data:
        st.warning("⚠️ No hay datos para comparación territorial")
        return

    df_comparison = pd.DataFrame(comparison_data)
    df_comparison = df_comparison.sort_values("Total Real", ascending=False)

    # Gráfico de barras apiladas - Top 20
    top_20 = df_comparison.head(20)

    fig = go.Figure()

    fig.add_trace(
        go.Bar(
            name="PRE-Emergencia",
            x=top_20["Municipio"],
            y=top_20["PRE-Emergencia"],
            marker_color=COLORS["primary"],
        )
    )

    fig.add_trace(
        go.Bar(
            name="DURANTE Emergencia",
            x=top_20["Municipio"],
            y=top_20["DURANTE Emergencia"],
            marker_color=COLORS["warning"],
        )
    )

    fig.update_layout(
        title="Comparación Territorial: PRE vs DURANTE Emergencia (Top 20)",
        xaxis_title="Municipio",
        yaxis_title="Cantidad de Vacunados",
        barmode="stack",
        plot_bgcolor=COLORS["white"],
        paper_bgcolor=COLORS["white"],
        height=500,
        xaxis={"tickangle": 45},
    )

    st.plotly_chart(fig, use_container_width=True)

    # Análisis de estrategias territoriales
    st.markdown("**🎯 Análisis de Estrategias Temporales por Municipio:**")

    # Clasificar municipios por estrategia dominante
    df_comparison["Estrategia"] = df_comparison.apply(
        lambda row: (
            "Principalmente PRE-Emergencia"
            if row["Prop_PRE"] > 70
            else (
                "Principalmente DURANTE Emergencia"
                if row["Prop_DURANTE"] > 70
                else "Estrategia Temporal Mixta"
            )
        ),
        axis=1,
    )

    estrategia_counts = df_comparison["Estrategia"].value_counts()

    col1, col2, col3 = st.columns(3)

    with col1:
        st.metric(
            "Principalmente PRE",
            estrategia_counts.get("Principalmente PRE-Emergencia", 0),
        )

    with col2:
        st.metric(
            "Principalmente DURANTE",
            estrategia_counts.get("Principalmente DURANTE Emergencia", 0),
        )

    with col3:
<<<<<<< HEAD
        st.metric("Estrategia Mixta", estrategia_counts.get("Estrategia Temporal Mixta", 0))
=======
        st.metric(
            "Estrategia Mixta", estrategia_counts.get("Estrategia Temporal Mixta", 0)
        )
>>>>>>> 473c13cb41e69bac105a2353395993231aa3b7ac

    # Municipios destacados por estrategia
    if len(df_comparison) > 0:
        municipio_mas_pre = df_comparison.loc[df_comparison["Prop_PRE"].idxmax()]
<<<<<<< HEAD
        municipio_mas_durante = df_comparison.loc[df_comparison["Prop_DURANTE"].idxmax()]
=======
        municipio_mas_durante = df_comparison.loc[
            df_comparison["Prop_DURANTE"].idxmax()
        ]
>>>>>>> 473c13cb41e69bac105a2353395993231aa3b7ac

        col1, col2 = st.columns(2)

        with col1:
            st.info(
                f"**🏥 Mayor dependencia PRE-emergencia:**\n{municipio_mas_pre['Municipio']}\n{municipio_mas_pre['Prop_PRE']:.1f}% PRE-emergencia"
            )

        with col2:
            st.info(
                f"**🚨 Mayor dependencia DURANTE emergencia:**\n{municipio_mas_durante['Municipio']}\n{municipio_mas_durante['Prop_DURANTE']:.1f}% DURANTE emergencia"
            )

    # Información sobre renuentes si disponible
    renuentes_municipios = combined_data["barridos"]["renuentes"]["por_municipio"]
<<<<<<< HEAD
    
    if renuentes_municipios:
        st.markdown("**🚫 Análisis de Renuentes por Municipio:**")
        
=======

    if renuentes_municipios:
        st.markdown("**🚫 Análisis de Renuentes por Municipio:**")

>>>>>>> 473c13cb41e69bac105a2353395993231aa3b7ac
        df_renuentes = pd.DataFrame(
            list(renuentes_municipios.items()), columns=["Municipio", "Renuentes"]
        )
        df_renuentes = df_renuentes.sort_values("Renuentes", ascending=False).head(10)
<<<<<<< HEAD
        
        if not df_renuentes.empty:
            col1, col2 = st.columns(2)
            
=======

        if not df_renuentes.empty:
            col1, col2 = st.columns(2)

>>>>>>> 473c13cb41e69bac105a2353395993231aa3b7ac
            with col1:
                fig_renuentes = px.bar(
                    df_renuentes,
                    x="Renuentes",
                    y="Municipio",
                    orientation="h",
                    title="Top 10 Municipios con Más Renuentes",
                    color_discrete_sequence=[COLORS["accent"]],
                    text="Renuentes",
                )
<<<<<<< HEAD
                
                fig_renuentes.update_traces(texttemplate="%{text:,}", textposition="outside")
=======

                fig_renuentes.update_traces(
                    texttemplate="%{text:,}", textposition="outside"
                )
>>>>>>> 473c13cb41e69bac105a2353395993231aa3b7ac
                fig_renuentes.update_layout(
                    plot_bgcolor=COLORS["white"],
                    paper_bgcolor=COLORS["white"],
                    height=400,
                    yaxis={"categoryorder": "total ascending"},
                )
<<<<<<< HEAD
                
                st.plotly_chart(fig_renuentes, use_container_width=True)
            
            with col2:
                total_renuentes = df_renuentes["Renuentes"].sum()
                municipio_max_renuentes = df_renuentes.iloc[0]
                
=======

                st.plotly_chart(fig_renuentes, use_container_width=True)

            with col2:
                total_renuentes = df_renuentes["Renuentes"].sum()
                municipio_max_renuentes = df_renuentes.iloc[0]

>>>>>>> 473c13cb41e69bac105a2353395993231aa3b7ac
                st.metric("Total Renuentes (Top 10)", f"{total_renuentes:,}")
                st.metric(
                    "Municipio con Más Renuentes",
                    f"{municipio_max_renuentes['Renuentes']:,}",
                    delta=municipio_max_renuentes["Municipio"],
<<<<<<< HEAD
                )
=======
                )
>>>>>>> 473c13cb41e69bac105a2353395993231aa3b7ac<|MERGE_RESOLUTION|>--- conflicted
+++ resolved
@@ -327,24 +327,16 @@
         )
 
     with col3:
-<<<<<<< HEAD
-        st.metric("Estrategia Mixta", estrategia_counts.get("Estrategia Temporal Mixta", 0))
-=======
         st.metric(
             "Estrategia Mixta", estrategia_counts.get("Estrategia Temporal Mixta", 0)
         )
->>>>>>> 473c13cb41e69bac105a2353395993231aa3b7ac
 
     # Municipios destacados por estrategia
     if len(df_comparison) > 0:
         municipio_mas_pre = df_comparison.loc[df_comparison["Prop_PRE"].idxmax()]
-<<<<<<< HEAD
-        municipio_mas_durante = df_comparison.loc[df_comparison["Prop_DURANTE"].idxmax()]
-=======
         municipio_mas_durante = df_comparison.loc[
             df_comparison["Prop_DURANTE"].idxmax()
         ]
->>>>>>> 473c13cb41e69bac105a2353395993231aa3b7ac
 
         col1, col2 = st.columns(2)
 
@@ -360,32 +352,18 @@
 
     # Información sobre renuentes si disponible
     renuentes_municipios = combined_data["barridos"]["renuentes"]["por_municipio"]
-<<<<<<< HEAD
     
     if renuentes_municipios:
         st.markdown("**🚫 Análisis de Renuentes por Municipio:**")
         
-=======
-
-    if renuentes_municipios:
-        st.markdown("**🚫 Análisis de Renuentes por Municipio:**")
-
->>>>>>> 473c13cb41e69bac105a2353395993231aa3b7ac
         df_renuentes = pd.DataFrame(
             list(renuentes_municipios.items()), columns=["Municipio", "Renuentes"]
         )
         df_renuentes = df_renuentes.sort_values("Renuentes", ascending=False).head(10)
-<<<<<<< HEAD
         
         if not df_renuentes.empty:
             col1, col2 = st.columns(2)
             
-=======
-
-        if not df_renuentes.empty:
-            col1, col2 = st.columns(2)
-
->>>>>>> 473c13cb41e69bac105a2353395993231aa3b7ac
             with col1:
                 fig_renuentes = px.bar(
                     df_renuentes,
@@ -396,45 +374,26 @@
                     color_discrete_sequence=[COLORS["accent"]],
                     text="Renuentes",
                 )
-<<<<<<< HEAD
-                
-                fig_renuentes.update_traces(texttemplate="%{text:,}", textposition="outside")
-=======
 
                 fig_renuentes.update_traces(
                     texttemplate="%{text:,}", textposition="outside"
                 )
->>>>>>> 473c13cb41e69bac105a2353395993231aa3b7ac
                 fig_renuentes.update_layout(
                     plot_bgcolor=COLORS["white"],
                     paper_bgcolor=COLORS["white"],
                     height=400,
                     yaxis={"categoryorder": "total ascending"},
                 )
-<<<<<<< HEAD
-                
+
                 st.plotly_chart(fig_renuentes, use_container_width=True)
-            
+
             with col2:
                 total_renuentes = df_renuentes["Renuentes"].sum()
                 municipio_max_renuentes = df_renuentes.iloc[0]
-                
-=======
-
-                st.plotly_chart(fig_renuentes, use_container_width=True)
-
-            with col2:
-                total_renuentes = df_renuentes["Renuentes"].sum()
-                municipio_max_renuentes = df_renuentes.iloc[0]
-
->>>>>>> 473c13cb41e69bac105a2353395993231aa3b7ac
+
                 st.metric("Total Renuentes (Top 10)", f"{total_renuentes:,}")
                 st.metric(
                     "Municipio con Más Renuentes",
                     f"{municipio_max_renuentes['Renuentes']:,}",
                     delta=municipio_max_renuentes["Municipio"],
-<<<<<<< HEAD
-                )
-=======
-                )
->>>>>>> 473c13cb41e69bac105a2353395993231aa3b7ac+                )